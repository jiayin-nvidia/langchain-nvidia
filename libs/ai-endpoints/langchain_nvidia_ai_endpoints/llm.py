from __future__ import annotations

import warnings
from typing import Any, Dict, Iterator, List, Optional

from langchain_core.callbacks.manager import CallbackManagerForLLMRun
from langchain_core.language_models.llms import LLM
from langchain_core.outputs import GenerationChunk
<<<<<<< HEAD
from pydantic import ConfigDict, Field, PrivateAttr, model_validator
=======
from langchain_core.pydantic_v1 import Field, PrivateAttr
>>>>>>> 4d661274

from langchain_nvidia_ai_endpoints._common import _BASE_URL_VAR, _NVIDIAClient
from langchain_nvidia_ai_endpoints._statics import Model

_DEFAULT_BASE_URL: str = "https://integrate.api.nvidia.com/v1"
_DEFAULT_MODEL_NAME: str = "nvidia/mistral-nemo-minitron-8b-base"


class NVIDIA(LLM):
    """
    LangChain LLM that uses the Completions API with NVIDIA NIMs.
    """

    model_config = ConfigDict(
        validate_assignment=True,
    )

    _client: _NVIDIAClient = PrivateAttr(_NVIDIAClient)
<<<<<<< HEAD
    base_url: Optional[str] = Field(
        description="Base url for model listing and invocation",
    )
    model: Optional[str] = Field(None, description="The model to use for completions.")
=======
    _default_model_name: str = "nvidia/mistral-nemo-minitron-8b-base"
    base_url: Optional[str] = Field(
        default=None,
        description="Base url for model listing and invocation",
    )
    model: Optional[str] = Field(description="The model to use for completions.")
>>>>>>> 4d661274

    _init_args: Dict[str, Any] = PrivateAttr()
    """Stashed arguments given to the constructor that can be passed to
    the Completions API endpoint."""

<<<<<<< HEAD
    @model_validator(mode="before")
    @classmethod
    def _validate_base_url(cls, values: Dict[str, Any]) -> Any:
        values["base_url"] = (
            values.get(_BASE_URL_VAR.lower())
            or values.get("base_url")
            or os.getenv(_BASE_URL_VAR.upper())
            or _DEFAULT_BASE_URL
        )
        return values

=======
>>>>>>> 4d661274
    def __check_kwargs(self, kwargs: Dict[str, Any]) -> Dict[str, Any]:
        """
        Check kwargs, warn for unknown keys, and return a copy recognized keys.
        """
        completions_arguments = {
            "frequency_penalty",
            "max_tokens",
            "presence_penalty",
            "seed",
            "stop",
            "temperature",
            "top_p",
            "best_of",
            "echo",
            "logit_bias",
            "logprobs",
            "n",
            "suffix",
            "user",
            "stream",
        }

        recognized_kwargs = {
            k: v for k, v in kwargs.items() if k in completions_arguments
        }
        unrecognized_kwargs = set(kwargs) - completions_arguments
        if len(unrecognized_kwargs) > 0:
            warnings.warn(f"Unrecognized, ignored arguments: {unrecognized_kwargs}")

        return recognized_kwargs

    def __init__(self, **kwargs: Any):
        """
        Create a new NVIDIA LLM for Completions APIs.

        This class provides access to a NVIDIA NIM for completions. By default, it
        connects to a hosted NIM, but can be configured to connect to a local NIM
        using the `base_url` parameter. An API key is required to connect to the
        hosted NIM.

        Args:
            model (str): The model to use for completions.
            nvidia_api_key (str): The API key to use for connecting to the hosted NIM.
            api_key (str): Alternative to nvidia_api_key.
            base_url (str): The base URL of the NIM to connect to.

        API Key:
        - The recommended way to provide the API key is through the `NVIDIA_API_KEY`
            environment variable.

        Additional arguments that can be passed to the Completions API:
        - max_tokens (int): The maximum number of tokens to generate.
        - stop (str or List[str]): The stop sequence to use for generating completions.
        - temperature (float): The temperature to use for generating completions.
        - top_p (float): The top-p value to use for generating completions.
        - frequency_penalty (float): The frequency penalty to apply to the completion.
        - presence_penalty (float): The presence penalty to apply to the completion.
        - seed (int): The seed to use for generating completions.

        These additional arguments can also be passed with `bind()`, e.g.
        `NVIDIA().bind(max_tokens=512)`, or pass directly to `invoke()` or `stream()`,
        e.g. `NVIDIA().invoke("prompt", max_tokens=512)`.
        """
        super().__init__(**kwargs)
        # allow nvidia_base_url as an alternative for base_url
        base_url = kwargs.pop("nvidia_base_url", self.base_url)
        # allow nvidia_api_key as an alternative for api_key
        api_key = kwargs.pop("nvidia_api_key", kwargs.pop("api_key", None))
        self._client = _NVIDIAClient(
            **({"base_url": base_url} if base_url else {}),  # only pass if set
            model_name=self.model,
<<<<<<< HEAD
            default_hosted_model_name=_DEFAULT_MODEL_NAME,
            api_key=kwargs.pop("nvidia_api_key", kwargs.pop("api_key", None)),
=======
            default_hosted_model_name=self._default_model_name,
            **({"api_key": api_key} if api_key else {}),  # only pass if set
>>>>>>> 4d661274
            infer_path="{base_url}/completions",
            cls=self.__class__.__name__,
        )
        # todo: only store the model in one place
        # the model may be updated to a newer name during initialization
        self.model = self._client.model_name
        # same for base_url
        self.base_url = self._client.base_url

        # stash all additional args that can be passed to the Completions API,
        # but first make sure we pull out any args that are processed elsewhere.
        for key in [
            "model",
            "nvidia_base_url",
            "base_url",
        ]:
            if key in kwargs:
                del kwargs[key]
        self._init_args = self.__check_kwargs(kwargs)

    @property
    def available_models(self) -> List[Model]:
        """
        Get a list of available models that work with NVIDIA.
        """
        return self._client.get_available_models(self.__class__.__name__)

    @classmethod
    def get_available_models(
        cls,
        **kwargs: Any,
    ) -> List[Model]:
        """
        Get a list of available models that work with the Completions API.
        """
        return cls(**kwargs).available_models

    @property
    def _llm_type(self) -> str:
        """
        Get the type of language model used by this chat model.
        Used for logging purposes only.
        """
        return "NVIDIA"

    @property
    def _identifying_params(self) -> Dict[str, Any]:
        """
        Get parameters used to help identify the LLM.
        """
        return {
            "model": self.model,
            "base_url": self.base_url,
        }

    def _call(
        self,
        prompt: str,
        stop: Optional[List[str]] = None,
        run_manager: Optional[CallbackManagerForLLMRun] = None,
        **kwargs: Any,
    ) -> str:
        payload: Dict[str, Any] = {
            "model": self.model,
            "prompt": prompt,
            **self._init_args,
            **self.__check_kwargs(kwargs),
        }
        if stop:
            payload["stop"] = stop

        if payload.get("stream", False):
            warnings.warn("stream set to true for non-streaming call, ignoring")
            del payload["stream"]

        response = self._client.get_req(payload=payload)
        response.raise_for_status()

        # todo: handle response's usage and system_fingerprint

        choices = response.json()["choices"]
        # todo: write a test for this by setting n > 1 on the request
        #       aug 2024: n > 1 is not supported by endpoints
        if len(choices) > 1:
            warnings.warn(
                f"Multiple choices in response, returning only the first: {choices}"
            )

        return choices[0]["text"]

    def _stream(
        self,
        prompt: str,
        stop: Optional[List[str]] = None,
        run_manager: Optional[CallbackManagerForLLMRun] = None,
        **kwargs: Any,
    ) -> Iterator[GenerationChunk]:
        payload: Dict[str, Any] = {
            "model": self.model,
            "prompt": prompt,
            "stream": True,
            **self._init_args,
            **self.__check_kwargs(kwargs),
        }
        if stop:
            payload["stop"] = stop

        # we construct payload w/ **kwargs positioned to override stream=True,
        # this lets us know if a user passed stream=False
        if not payload.get("stream", True):
            warnings.warn("stream set to false for streaming call, ignoring")
            payload["stream"] = True

        for chunk in self._client.get_req_stream(payload=payload):
            content = chunk["content"]
            generation = GenerationChunk(text=content)
            if run_manager:  # todo: add tests for run_manager
                run_manager.on_llm_new_token(content, chunk=generation)
            yield generation<|MERGE_RESOLUTION|>--- conflicted
+++ resolved
@@ -6,16 +6,11 @@
 from langchain_core.callbacks.manager import CallbackManagerForLLMRun
 from langchain_core.language_models.llms import LLM
 from langchain_core.outputs import GenerationChunk
-<<<<<<< HEAD
-from pydantic import ConfigDict, Field, PrivateAttr, model_validator
-=======
-from langchain_core.pydantic_v1 import Field, PrivateAttr
->>>>>>> 4d661274
-
-from langchain_nvidia_ai_endpoints._common import _BASE_URL_VAR, _NVIDIAClient
+from pydantic import ConfigDict, Field, PrivateAttr
+
+from langchain_nvidia_ai_endpoints._common import _NVIDIAClient
 from langchain_nvidia_ai_endpoints._statics import Model
 
-_DEFAULT_BASE_URL: str = "https://integrate.api.nvidia.com/v1"
 _DEFAULT_MODEL_NAME: str = "nvidia/mistral-nemo-minitron-8b-base"
 
 
@@ -29,38 +24,17 @@
     )
 
     _client: _NVIDIAClient = PrivateAttr(_NVIDIAClient)
-<<<<<<< HEAD
-    base_url: Optional[str] = Field(
-        description="Base url for model listing and invocation",
-    )
-    model: Optional[str] = Field(None, description="The model to use for completions.")
-=======
     _default_model_name: str = "nvidia/mistral-nemo-minitron-8b-base"
     base_url: Optional[str] = Field(
         default=None,
         description="Base url for model listing and invocation",
     )
-    model: Optional[str] = Field(description="The model to use for completions.")
->>>>>>> 4d661274
+    model: Optional[str] = Field(None, description="The model to use for completions.")
 
     _init_args: Dict[str, Any] = PrivateAttr()
     """Stashed arguments given to the constructor that can be passed to
     the Completions API endpoint."""
 
-<<<<<<< HEAD
-    @model_validator(mode="before")
-    @classmethod
-    def _validate_base_url(cls, values: Dict[str, Any]) -> Any:
-        values["base_url"] = (
-            values.get(_BASE_URL_VAR.lower())
-            or values.get("base_url")
-            or os.getenv(_BASE_URL_VAR.upper())
-            or _DEFAULT_BASE_URL
-        )
-        return values
-
-=======
->>>>>>> 4d661274
     def __check_kwargs(self, kwargs: Dict[str, Any]) -> Dict[str, Any]:
         """
         Check kwargs, warn for unknown keys, and return a copy recognized keys.
@@ -132,13 +106,8 @@
         self._client = _NVIDIAClient(
             **({"base_url": base_url} if base_url else {}),  # only pass if set
             model_name=self.model,
-<<<<<<< HEAD
             default_hosted_model_name=_DEFAULT_MODEL_NAME,
-            api_key=kwargs.pop("nvidia_api_key", kwargs.pop("api_key", None)),
-=======
-            default_hosted_model_name=self._default_model_name,
             **({"api_key": api_key} if api_key else {}),  # only pass if set
->>>>>>> 4d661274
             infer_path="{base_url}/completions",
             cls=self.__class__.__name__,
         )
