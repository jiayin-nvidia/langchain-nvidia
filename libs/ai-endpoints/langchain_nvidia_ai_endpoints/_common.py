from __future__ import annotations

import json
import logging
import os
import time
import warnings
from typing import (
    Any,
    Callable,
    Dict,
    Generator,
    Iterator,
    List,
    Optional,
    Sequence,
    Tuple,
    Union,
)
from urllib.parse import urlparse, urlunparse

import requests
from langchain_core.pydantic_v1 import (
    BaseModel,
    Field,
    PrivateAttr,
    SecretStr,
    root_validator,
    validator,
)
from requests.models import Response

import langchain_nvidia_ai_endpoints.utils as utils
from langchain_nvidia_ai_endpoints._statics import MODEL_TABLE, Model, determine_model

logger = logging.getLogger(__name__)


class _NVIDIAClient(BaseModel):
    """
    Low level client library interface to NIM endpoints.
    """

    default_hosted_model_name: str = Field(..., description="Default model name to use")
    model_name: Optional[str] = Field(..., description="Name of the model to invoke")
    model: Optional[Model] = Field(None, description="The model to invoke")
    is_hosted: bool = Field(True)

    # todo: add a validator for requests.Response (last_response attribute) and
    #       remove arbitrary_types_allowed=True
    class Config:
        arbitrary_types_allowed = True

    ## Core defaults. These probably should not be changed
    _api_key_var = "NVIDIA_API_KEY"
    base_url: str = Field(
        ...,
        description="Base URL for standard inference",
    )
    infer_path: str = Field(
        ...,
        description="Path for inference",
    )
    listing_path: str = Field(
        "{base_url}/models",
        description="Path for listing available models",
    )
    polling_url_tmpl: str = Field(
        "https://api.nvcf.nvidia.com/v2/nvcf/pexec/status/{request_id}",
        description="Path for polling after HTTP 202 responses",
    )
    get_session_fn: Callable = Field(requests.Session)

    api_key: Optional[SecretStr] = Field(description="API Key for service of choice")

    ## Generation arguments
    timeout: float = Field(60, ge=0, description="Timeout for waiting on response (s)")
    interval: float = Field(0.02, ge=0, description="Interval for pulling response")
    last_inputs: Optional[dict] = Field(
        description="Last inputs sent over to the server"
    )
    last_response: Response = Field(
        None, description="Last response sent from the server"
    )
    headers_tmpl: dict = Field(
        {
            "call": {
                "Accept": "application/json",
                "Authorization": "Bearer **********",
                "User-Agent": "langchain-nvidia-ai-endpoints",
            },
            "stream": {
                "Accept": "text/event-stream",
                "Content-Type": "application/json",
                "Authorization": "Bearer **********",
                "User-Agent": "langchain-nvidia-ai-endpoints",
            },
        },
        description="Headers template must contain `call` and `stream` keys.",
    )
    _available_models: Optional[List[Model]] = PrivateAttr(default=None)

    ###################################################################################
    ################### Validation and Initialization #################################

    @validator("base_url")
    def _validate_base_url(cls, v: str) -> str:
        if v is not None:
            result = urlparse(v)
            expected_format = "Expected format is 'http://host:port'."
            # Ensure scheme and netloc (domain name) are present
            if not (result.scheme and result.netloc):
                raise ValueError(f"Invalid base_url format. {expected_format} Got: {v}")
        return v

    @root_validator(pre=True)
    def _preprocess_args(cls, values: Dict[str, Any]) -> Dict[str, Any]:
        values["api_key"] = (
            values.get(cls._api_key_var.lower())
            or values.get("api_key")
            or os.getenv(cls._api_key_var)
            or None
        )

        ## Making sure /v1 in added to the url, followed by infer_path
        if "base_url" in values:
            base_url = values["base_url"]
            parsed = urlparse(base_url)
            expected_format = "Expected format is: http://host:port"

            if not (parsed.scheme and parsed.netloc):
                raise ValueError(
                    f"Invalid base_url format. {expected_format} Got: {base_url}"
                )

            if parsed.path:
                normalized_path = parsed.path.strip("/")
                if normalized_path == "v1":
                    pass
                elif normalized_path in [
                    "v1/embeddings",
                    "v1/completions",
                    "v1/rankings",
                ]:
                    warnings.warn(f"Using {base_url}, ignoring the rest")
                else:
                    raise ValueError(
                        f"Base URL path is not recognized. {expected_format}"
                    )

            base_url = urlunparse(
                (parsed.scheme, parsed.netloc, "v1", None, None, None)
            )
            values["base_url"] = base_url
            values["infer_path"] = values["infer_path"].format(base_url=base_url)

        return values

    # final validation after model is constructed
    # todo: when pydantic v2 is available,
    #       use __post_init__ or model_validator(method="after")
    def __init__(self, **kwargs: Any):
        super().__init__(**kwargs)

        self.is_hosted = urlparse(self.base_url).netloc in [
            "integrate.api.nvidia.com",
            "ai.api.nvidia.com",
        ]

        if self.is_hosted:
            if not self.api_key:
                warnings.warn(
                    "An API key is required for the hosted NIM. "
                    "This will become an error in the future.",
                    UserWarning,
                )

            # set default model for hosted endpoint
            if not self.model_name:
                self.model_name = self.default_hosted_model_name

            if model := determine_model(self.model_name):
                # not all models are on https://integrate.api.nvidia.com/v1,
                # those that are not are served from their own endpoints
                if model.endpoint:
                    # we override the infer_path to use the custom endpoint
                    self.infer_path = model.endpoint
            else:
                candidates = [
                    model
                    for model in self.available_models
                    if model.id == self.model_name
                ]
                assert len(candidates) <= 1, (
                    f"Multiple candidates for {self.model_name} "
                    f"in `available_models`: {candidates}"
                )
                if candidates:
                    model = candidates[0]
                    warnings.warn(
                        f"Found {self.model_name} in available_models, but type is "
                        "unknown and inference may fail."
                    )
                else:
                    raise ValueError(
                        f"Model {self.model_name} is unknown, check `available_models`"
                    )
            self.model = model
            self.model_name = self.model.id  # name may change because of aliasing
        else:
            # set default model
            if not self.model_name:
                valid_models = [
                    model
                    for model in self.available_models
                    if not model.base_model or model.base_model == model.id
                ]
                self.model = next(iter(valid_models), None)
                if self.model:
                    self.model_name = self.model.id
                    warnings.warn(
                        f"Default model is set as: {self.model_name}. \n"
                        "Set model using model parameter. \n"
                        "To get available models use available_models property.",
                        UserWarning,
                    )
                else:
                    raise ValueError("No locally hosted model was found.")

    ###################################################################################
    ################### LangChain functions ###########################################

    @classmethod
    def is_lc_serializable(cls) -> bool:
        return True

    @property
    def lc_secrets(self) -> Dict[str, str]:
        return {"api_key": self._api_key_var}

    @property
    def lc_attributes(self) -> Dict[str, Any]:
        attributes: Dict[str, Any] = {}
        attributes["base_url"] = self.base_url

        if self.model_name:
            attributes["model"] = self.model_name

        return attributes

    ###################################################################################
    ################### Property accessors ############################################

    @property
    def infer_url(self) -> str:
        return self.infer_path.format(base_url=self.base_url)

    ###################################################################################
    ################### Authorization handling ########################################

    def __add_authorization(self, payload: dict) -> dict:
        if self.api_key:
            payload = {**payload}
            payload["headers"] = {
                **payload.get("headers", {}),
                "Authorization": f"Bearer {self.api_key.get_secret_value()}",
            }
        return payload

    ###################################################################################
    ################### Model discovery and selection #################################

    @property
    def available_models(self) -> list[Model]:
        """List the available models that can be invoked."""
        if self._available_models is not None:
            return self._available_models

        response, _ = self._get(self.listing_path.format(base_url=self.base_url))
        # expecting -
        # {"object": "list",
        #  "data": [
        #   {
        #     "id": "{name of model}",
        #     "object": "model",
        #     "created": {some int},
        #     "owned_by": "{some owner}"
        #   },
        #   ...
        #  ]
        # }
        assert response.status_code == 200, "Failed to get models"
        assert "data" in response.json(), "No data found in response"
        self._available_models = []
        for element in response.json()["data"]:
            assert "id" in element, f"No id found in {element}"
            if not (model := determine_model(element["id"])):
                # model is not in table of known models, but it exists
                # so we'll let it through. use of this model will be
                # accompanied by a warning.
                model = Model(id=element["id"])

            # add base model for local-nim mode
            model.base_model = element.get("root")

            self._available_models.append(model)

        return self._available_models

    def get_available_models(
        self,
        filter: str,
        **kwargs: Any,
    ) -> List[Model]:
        """Retrieve a list of available models."""

        available = self.available_models

        # if we're talking to a hosted endpoint, we mix in the known models
        # because they are not all discoverable by listing. for instance,
        # the NV-Embed-QA and VLM models are hosted on ai.api.nvidia.com
        # instead of integrate.api.nvidia.com.
        if self.is_hosted:
            known = set(MODEL_TABLE.values())
            available = [
                model for model in set(available) | known if model.client == filter
            ]

        return available

    ###################################################################################
    ## Core utilities for posting and getting from NV Endpoints #######################

    def _post(
        self,
        invoke_url: str,
        payload: Optional[dict] = {},
    ) -> Tuple[Response, requests.Session]:
        """Method for posting to the AI Foundation Model Function API."""
        self.last_inputs = {
            "url": invoke_url,
            "headers": self.headers_tmpl["call"],
            "json": payload,
        }
        session = self.get_session_fn()
        self.last_response = response = session.post(
            **self.__add_authorization(self.last_inputs)
        )
        self._try_raise(response)
        return response, session

    def _get(
        self,
        invoke_url: str,
    ) -> Tuple[Response, requests.Session]:
        """Method for getting from the AI Foundation Model Function API."""
        self.last_inputs = {
            "url": invoke_url,
            "headers": self.headers_tmpl["call"],
        }
        session = self.get_session_fn()
        self.last_response = response = session.get(
            **self.__add_authorization(self.last_inputs)
        )
        self._try_raise(response)
        return response, session

    def _wait(self, response: Response, session: requests.Session) -> Response:
        """
        Any request may return a 202 status code, which means the request is still
        processing. This method will wait for a response using the request id.

        see https://docs.nvidia.com/cloud-functions/user-guide/latest/cloud-function/api.html#http-polling
        """
        start_time = time.time()
        # note: the local NIM does not return a 202 status code
        #       (per RL 22may2024 circa 24.05)
        while (
            response.status_code == 202
        ):  # todo: there are no tests that reach this point
            time.sleep(self.interval)
            if (time.time() - start_time) > self.timeout:
                raise TimeoutError(
                    f"Timeout reached without a successful response."
                    f"\nLast response: {str(response)}"
                )
            assert (
                "NVCF-REQID" in response.headers
            ), "Received 202 response with no request id to follow"
            request_id = response.headers.get("NVCF-REQID")
            # todo: this needs testing, missing auth header update
            self.last_response = response = session.get(
                self.polling_url_tmpl.format(request_id=request_id),
                headers=self.headers_tmpl["call"],
            )
        self._try_raise(response)
        return response

    def _try_raise(self, response: Response) -> None:
        """Try to raise an error from a response"""
        try:
            response.raise_for_status()
        except requests.HTTPError:
            try:
                rd = response.json()
                if "detail" in rd and "reqId" in rd.get("detail", ""):
                    rd_buf = "- " + str(rd["detail"])
                    rd_buf = rd_buf.replace(": ", ", Error: ").replace(", ", "\n- ")
                    rd["detail"] = rd_buf
            except json.JSONDecodeError:
                rd = response.__dict__
                if "status_code" in rd:
                    if "headers" in rd and "WWW-Authenticate" in rd["headers"]:
                        rd["detail"] = rd.get("headers").get("WWW-Authenticate")
                        rd["detail"] = rd["detail"].replace(", ", "\n")
                else:
                    rd = rd.get("_content", rd)
                    if isinstance(rd, bytes):
                        rd = rd.decode("utf-8")[5:]  ## remove "data:" prefix
                    try:
                        rd = json.loads(rd)
                    except Exception:
                        rd = {"detail": rd}
            status = rd.get("status") or rd.get("status_code") or "###"
            title = (
                rd.get("title")
                or rd.get("error")
                or rd.get("reason")
                or "Unknown Error"
            )
            header = f"[{status}] {title}"
            body = ""
            if "requestId" in rd:
                if "detail" in rd:
                    body += f"{rd['detail']}\n"
                body += "RequestID: " + rd["requestId"]
            else:
                body = rd.get("detail", rd)
            if str(status) == "401":
                body += "\nPlease check or regenerate your API key."
            # todo: raise as an HTTPError
            raise Exception(f"{header}\n{body}") from None

    ###################################################################################
    ## Generation interface to allow users to generate new values from endpoints ######

    def get_req(
        self,
        payload: dict = {},
    ) -> Response:
        """Post to the API."""
        response, session = self._post(self.infer_url, payload)
        return self._wait(response, session)

    def postprocess(
        self,
        response: Union[str, Response],
    ) -> Tuple[dict, bool]:
        """Parses a response from the AI Foundation Model Function API.
        Strongly assumes that the API will return a single response.
        """
        return self._aggregate_msgs(self._process_response(response))

    def _process_response(self, response: Union[str, Response]) -> List[dict]:
        """General-purpose response processing for single responses and streams"""
        if hasattr(response, "json"):  ## For single response (i.e. non-streaming)
            try:
                return [response.json()]
            except json.JSONDecodeError:
                response = str(response.__dict__)
        if isinstance(response, str):  ## For set of responses (i.e. streaming)
            msg_list = []
            for msg in response.split("\n\n"):
                if "{" not in msg:
                    continue
                msg_list += [json.loads(msg[msg.find("{") :])]
            return msg_list
        raise ValueError(f"Received ill-formed response: {response}")

    def _aggregate_msgs(self, msg_list: Sequence[dict]) -> Tuple[dict, bool]:
        """Dig out relevant details of aggregated message"""
        content_buffer: Dict[str, Any] = dict()
        content_holder: Dict[Any, Any] = dict()
        usage_holder: Dict[Any, Any] = dict()  ####
        finish_reason_holder: Optional[str] = None
        is_stopped = False
        for msg in msg_list:
            usage_holder = msg.get("usage", {})  ####
            if "choices" in msg:
                ## Tease out ['choices'][0]...['delta'/'message']
                msg = msg.get("choices", [{}])[0]
                # todo: this meeds to be fixed, the fact we only
                #       use the first choice breaks the interface
                finish_reason_holder = msg.get("finish_reason", None)
                is_stopped = finish_reason_holder == "stop"
                msg = msg.get("delta", msg.get("message", msg.get("text", "")))
                if not isinstance(msg, dict):
                    msg = {"content": msg}
            elif "data" in msg:
                ## Tease out ['data'][0]...['embedding']
                msg = msg.get("data", [{}])[0]
            content_holder = msg
            for k, v in msg.items():
                if k in ("content",) and k in content_buffer:
                    content_buffer[k] += v
                else:
                    content_buffer[k] = v
            if is_stopped:
                break
        content_holder = {**content_holder, **content_buffer}
        if usage_holder:
            content_holder.update(token_usage=usage_holder)  ####
        if finish_reason_holder:
            content_holder.update(finish_reason=finish_reason_holder)
        return content_holder, is_stopped

    ###################################################################################
    ## Streaming interface to allow you to iterate through progressive generations ####

    def get_req_stream(
        self,
        payload: dict,
    ) -> Iterator[Dict]:
        self.last_inputs = {
            "url": self.infer_url,
            "headers": self.headers_tmpl["stream"],
            "json": payload,
        }

        response = self.get_session_fn().post(
            **self.__add_authorization(self.last_inputs)
        )
        self._try_raise(response)
        call = self.copy()

        def out_gen() -> Generator[dict, Any, Any]:
            ## Good for client, since it allows self.last_inputs
            for line in response.iter_lines():
                if line and line.strip() != b"data: [DONE]":
                    line = line.decode("utf-8")
                    msg, final_line = call.postprocess(line)
                    yield msg
                    if final_line:
                        break
                self._try_raise(response)

<<<<<<< HEAD
        return (r for r in out_gen())
=======
        return (r for r in out_gen())


class _NVIDIAClient(BaseModel):
    """
    Higher-Level AI Foundation Model Function API Client with argument defaults.
    Is subclassed by ChatNVIDIA to provide a simple LangChain interface.
    """

    client: NVEModel = Field(NVEModel)

    model: Optional[str] = Field(..., description="Name of the model to invoke")
    is_hosted: bool = Field(True)
    cls: str = Field(..., description="Class Name")

    ####################################################################################

    @root_validator(pre=True)
    def _preprocess_args(cls, values: Any) -> Any:
        if "base_url" in values:
            is_hosted = urlparse(values["base_url"]).netloc in [
                "integrate.api.nvidia.com",
                "ai.api.nvidia.com",
            ]

        ## Making sure /v1 in added to the url, followed by infer_path
        if "base_url" in values:
            base_url = values["base_url"]
            parsed = urlparse(base_url)
            expected_format = "Expected format is: http://host:port"

            if not (parsed.scheme and parsed.netloc):
                raise ValueError(f"Invalid base_url: {base_url}\n{expected_format}")

            if parsed.path:
                normalized_path = parsed.path.strip("/")
                if normalized_path == "v1":
                    pass
                elif normalized_path in [
                    "v1/embeddings",
                    "v1/completions",
                    "v1/rankings",
                ]:
                    base_url = urlunparse(
                        (parsed.scheme, parsed.netloc, "v1", None, None, None)
                    )
                    warnings.warn(f"Using {base_url}, ignoring the rest")
                else:
                    raise ValueError(
                        f"Base URL path is not recognized. {expected_format}"
                    )

            values["base_url"] = base_url
            values["infer_path"] = values["infer_path"].format(base_url=base_url)

        values["client"] = NVEModel(**values)
        if "base_url" in values:
            values["client"].listing_path = values["client"].listing_path.format(
                base_url=values["base_url"]
            )

        values["is_hosted"] = is_hosted

        # set default model for hosted endpoint
        if is_hosted and not values["model"]:
            values["model"] = values["default_model"]

        return values

    @root_validator
    def _postprocess_args(cls, values: Any) -> Any:
        if values["is_hosted"]:
            utils._process_hosted_model(values)
        else:
            utils._process_locally_hosted_model(values)
        return values

    @classmethod
    def is_lc_serializable(cls) -> bool:
        return True

    @property
    def lc_secrets(self) -> Dict[str, str]:
        return {"api_key": self.client._api_key_var}

    @property
    def lc_attributes(self) -> Dict[str, Any]:
        attributes: Dict[str, Any] = {}
        if getattr(self.client, "base_url"):
            attributes["base_url"] = self.client.base_url

        if self.model:
            attributes["model"] = self.model

        return attributes

    def get_available_models(
        self,
        filter: str,
        **kwargs: Any,
    ) -> List[Model]:
        """Retrieve a list of available models."""

        available = self.client.available_models

        # if we're talking to a hosted endpoint, we mix in the known models
        # because they are not all discoverable by listing. for instance,
        # the NV-Embed-QA and VLM models are hosted on ai.api.nvidia.com
        # instead of integrate.api.nvidia.com.
        if self.is_hosted:
            known = set(MODEL_TABLE.values())
            available = [
                model for model in set(available) | known if model.client == filter
            ]

        return available
>>>>>>> 58f41564
<|MERGE_RESOLUTION|>--- conflicted
+++ resolved
@@ -30,7 +30,6 @@
 )
 from requests.models import Response
 
-import langchain_nvidia_ai_endpoints.utils as utils
 from langchain_nvidia_ai_endpoints._statics import MODEL_TABLE, Model, determine_model
 
 logger = logging.getLogger(__name__)
@@ -45,6 +44,7 @@
     model_name: Optional[str] = Field(..., description="Name of the model to invoke")
     model: Optional[Model] = Field(None, description="The model to invoke")
     is_hosted: bool = Field(True)
+    cls: str = Field(..., description="Class Name")
 
     # todo: add a validator for requests.Response (last_response attribute) and
     #       remove arbitrary_types_allowed=True
@@ -180,6 +180,14 @@
                 self.model_name = self.default_hosted_model_name
 
             if model := determine_model(self.model_name):
+                if not model.client:
+                    warnings.warn(f"Unable to determine validity of {model.id}")
+                elif model.client != self.cls:
+                    raise ValueError(
+                        f"Model {model.id} is incompatible with client {self.cls}. "
+                        f"Please check `{self.cls}.get_available_models()`."
+                    )
+
                 # not all models are on https://integrate.api.nvidia.com/v1,
                 # those that are not are served from their own endpoints
                 if model.endpoint:
@@ -544,123 +552,4 @@
                         break
                 self._try_raise(response)
 
-<<<<<<< HEAD
-        return (r for r in out_gen())
-=======
-        return (r for r in out_gen())
-
-
-class _NVIDIAClient(BaseModel):
-    """
-    Higher-Level AI Foundation Model Function API Client with argument defaults.
-    Is subclassed by ChatNVIDIA to provide a simple LangChain interface.
-    """
-
-    client: NVEModel = Field(NVEModel)
-
-    model: Optional[str] = Field(..., description="Name of the model to invoke")
-    is_hosted: bool = Field(True)
-    cls: str = Field(..., description="Class Name")
-
-    ####################################################################################
-
-    @root_validator(pre=True)
-    def _preprocess_args(cls, values: Any) -> Any:
-        if "base_url" in values:
-            is_hosted = urlparse(values["base_url"]).netloc in [
-                "integrate.api.nvidia.com",
-                "ai.api.nvidia.com",
-            ]
-
-        ## Making sure /v1 in added to the url, followed by infer_path
-        if "base_url" in values:
-            base_url = values["base_url"]
-            parsed = urlparse(base_url)
-            expected_format = "Expected format is: http://host:port"
-
-            if not (parsed.scheme and parsed.netloc):
-                raise ValueError(f"Invalid base_url: {base_url}\n{expected_format}")
-
-            if parsed.path:
-                normalized_path = parsed.path.strip("/")
-                if normalized_path == "v1":
-                    pass
-                elif normalized_path in [
-                    "v1/embeddings",
-                    "v1/completions",
-                    "v1/rankings",
-                ]:
-                    base_url = urlunparse(
-                        (parsed.scheme, parsed.netloc, "v1", None, None, None)
-                    )
-                    warnings.warn(f"Using {base_url}, ignoring the rest")
-                else:
-                    raise ValueError(
-                        f"Base URL path is not recognized. {expected_format}"
-                    )
-
-            values["base_url"] = base_url
-            values["infer_path"] = values["infer_path"].format(base_url=base_url)
-
-        values["client"] = NVEModel(**values)
-        if "base_url" in values:
-            values["client"].listing_path = values["client"].listing_path.format(
-                base_url=values["base_url"]
-            )
-
-        values["is_hosted"] = is_hosted
-
-        # set default model for hosted endpoint
-        if is_hosted and not values["model"]:
-            values["model"] = values["default_model"]
-
-        return values
-
-    @root_validator
-    def _postprocess_args(cls, values: Any) -> Any:
-        if values["is_hosted"]:
-            utils._process_hosted_model(values)
-        else:
-            utils._process_locally_hosted_model(values)
-        return values
-
-    @classmethod
-    def is_lc_serializable(cls) -> bool:
-        return True
-
-    @property
-    def lc_secrets(self) -> Dict[str, str]:
-        return {"api_key": self.client._api_key_var}
-
-    @property
-    def lc_attributes(self) -> Dict[str, Any]:
-        attributes: Dict[str, Any] = {}
-        if getattr(self.client, "base_url"):
-            attributes["base_url"] = self.client.base_url
-
-        if self.model:
-            attributes["model"] = self.model
-
-        return attributes
-
-    def get_available_models(
-        self,
-        filter: str,
-        **kwargs: Any,
-    ) -> List[Model]:
-        """Retrieve a list of available models."""
-
-        available = self.client.available_models
-
-        # if we're talking to a hosted endpoint, we mix in the known models
-        # because they are not all discoverable by listing. for instance,
-        # the NV-Embed-QA and VLM models are hosted on ai.api.nvidia.com
-        # instead of integrate.api.nvidia.com.
-        if self.is_hosted:
-            known = set(MODEL_TABLE.values())
-            available = [
-                model for model in set(available) | known if model.client == filter
-            ]
-
-        return available
->>>>>>> 58f41564
+        return (r for r in out_gen())