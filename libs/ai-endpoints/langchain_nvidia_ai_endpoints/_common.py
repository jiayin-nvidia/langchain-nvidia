--- conflicted
+++ resolved
@@ -120,6 +120,38 @@
             or os.getenv(cls._api_key_var)
             or None
         )
+
+        ## Making sure /v1 in added to the url, followed by infer_path
+        if "base_url" in values:
+            base_url = values["base_url"]
+            parsed = urlparse(base_url)
+            expected_format = "Expected format is: http://host:port"
+
+            if not (parsed.scheme and parsed.netloc):
+                raise ValueError(
+                    f"Invalid base_url format. {expected_format} Got: {base_url}"
+                )
+
+            if parsed.path:
+                normalized_path = parsed.path.strip("/")
+                if normalized_path == "v1":
+                    pass
+                elif normalized_path in [
+                    "v1/embeddings",
+                    "v1/completions",
+                    "v1/rankings",
+                ]:
+                    warnings.warn(f"Using {base_url}, ignoring the rest")
+                else:
+                    raise ValueError(
+                        f"Base URL path is not recognized. {expected_format}"
+                    )
+
+            base_url = urlunparse(
+                (parsed.scheme, parsed.netloc, "v1", None, None, None)
+            )
+            values["base_url"] = base_url
+            values["infer_path"] = values["infer_path"].format(base_url=base_url)
 
         return values
 
@@ -511,168 +543,4 @@
                         break
                 self._try_raise(response)
 
-<<<<<<< HEAD
-        return (r for r in out_gen())
-=======
-        return (r for r in out_gen())
-
-
-class _NVIDIAClient(BaseModel):
-    """
-    Higher-Level AI Foundation Model Function API Client with argument defaults.
-    Is subclassed by ChatNVIDIA to provide a simple LangChain interface.
-    """
-
-    client: NVEModel = Field(NVEModel)
-
-    model: Optional[str] = Field(..., description="Name of the model to invoke")
-    is_hosted: bool = Field(True)
-
-    ####################################################################################
-
-    @root_validator(pre=True)
-    def _preprocess_args(cls, values: Any) -> Any:
-        if "base_url" in values:
-            is_hosted = urlparse(values["base_url"]).netloc in [
-                "integrate.api.nvidia.com",
-                "ai.api.nvidia.com",
-            ]
-
-        ## Making sure /v1 in added to the url, followed by infer_path
-        if "base_url" in values:
-            base_url = values["base_url"]
-            parsed = urlparse(base_url)
-            expected_format = "Expected format is: http://host:port"
-
-            if not (parsed.scheme and parsed.netloc):
-                raise ValueError(f"Invalid base_url: {base_url}\n{expected_format}")
-
-            if parsed.path:
-                normalized_path = parsed.path.strip("/")
-                if normalized_path == "v1":
-                    pass
-                elif normalized_path in [
-                    "v1/embeddings",
-                    "v1/completions",
-                    "v1/rankings",
-                ]:
-                    base_url = urlunparse(
-                        (parsed.scheme, parsed.netloc, "v1", None, None, None)
-                    )
-                    warnings.warn(f"Using {base_url}, ignoring the rest")
-                else:
-                    raise ValueError(
-                        f"Base URL path is not recognized. {expected_format}"
-                    )
-
-            values["base_url"] = base_url
-            values["infer_path"] = values["infer_path"].format(base_url=base_url)
-
-        values["client"] = NVEModel(**values)
-        if "base_url" in values:
-            values["client"].listing_path = values["client"].listing_path.format(
-                base_url=values["base_url"]
-            )
-
-        values["is_hosted"] = is_hosted
-
-        # set default model for hosted endpoint
-        if is_hosted and not values["model"]:
-            values["model"] = values["default_model"]
-
-        return values
-
-    @root_validator
-    def _postprocess_args(cls, values: Any) -> Any:
-        name = values.get("model")
-        if values["is_hosted"]:
-            if not values["client"].api_key:
-                warnings.warn(
-                    "An API key is required for the hosted NIM. "
-                    "This will become an error in the future.",
-                    UserWarning,
-                )
-            if model := determine_model(name):
-                values["model"] = model.id
-                # not all models are on https://integrate.api.nvidia.com/v1,
-                # those that are not are served from their own endpoints
-                if model.endpoint:
-                    # we override the infer_path to use the custom endpoint
-                    values["client"].infer_path = model.endpoint
-            else:
-                if not (client := values.get("client")):
-                    warnings.warn(f"Unable to determine validity of {name}")
-                else:
-                    if any(model.id == name for model in client.available_models):
-                        warnings.warn(
-                            f"Found {name} in available_models, but type is "
-                            "unknown and inference may fail."
-                        )
-                    else:
-                        raise ValueError(
-                            f"Model {name} is unknown, check `available_models`"
-                        )
-        else:
-            # set default model
-            if not name:
-                if not (client := values.get("client")):
-                    warnings.warn(f"Unable to determine validity of {name}")
-                else:
-                    valid_models = [
-                        model.id
-                        for model in client.available_models
-                        if not model.base_model or model.base_model == model.id
-                    ]
-                    name = next(iter(valid_models), None)
-                    if name:
-                        warnings.warn(
-                            f"Default model is set as: {name}. \n"
-                            "Set model using model parameter. \n"
-                            "To get available models use available_models property.",
-                            UserWarning,
-                        )
-                        values["model"] = name
-                    else:
-                        raise ValueError("No locally hosted model was found.")
-        return values
-
-    @classmethod
-    def is_lc_serializable(cls) -> bool:
-        return True
-
-    @property
-    def lc_secrets(self) -> Dict[str, str]:
-        return {"api_key": self.client._api_key_var}
-
-    @property
-    def lc_attributes(self) -> Dict[str, Any]:
-        attributes: Dict[str, Any] = {}
-        if getattr(self.client, "base_url"):
-            attributes["base_url"] = self.client.base_url
-
-        if self.model:
-            attributes["model"] = self.model
-
-        return attributes
-
-    def get_available_models(
-        self,
-        filter: str,
-        **kwargs: Any,
-    ) -> List[Model]:
-        """Retrieve a list of available models."""
-
-        available = self.client.available_models
-
-        # if we're talking to a hosted endpoint, we mix in the known models
-        # because they are not all discoverable by listing. for instance,
-        # the NV-Embed-QA and VLM models are hosted on ai.api.nvidia.com
-        # instead of integrate.api.nvidia.com.
-        if self.is_hosted:
-            known = set(MODEL_TABLE.values())
-            available = [
-                model for model in set(available) | known if model.client == filter
-            ]
-
-        return available
->>>>>>> f1cd9eb4
+        return (r for r in out_gen())