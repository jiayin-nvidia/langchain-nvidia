--- conflicted
+++ resolved
@@ -78,12 +78,6 @@
     api_key: Optional[SecretStr] = Field(description="API Key for service of choice")
 
     ## Generation arguments
-<<<<<<< HEAD
-    timeout: float = Field(60, ge=0, description="Timeout for waiting on response (s)")
-    interval: float = Field(0.02, ge=0, description="Interval for pulling response")
-    last_inputs: dict = Field(
-        default={}, description="Last inputs sent over to the server"
-=======
     timeout: float = Field(
         60,
         ge=0,
@@ -95,8 +89,8 @@
         description="Interval (in sec) between polling attempts after a 202 response",
     )
     last_inputs: Optional[dict] = Field(
+        default={},
         description="Last inputs sent over to the server"
->>>>>>> 1822f51b
     )
     last_response: Response = Field(
         None, description="Last response sent from the server"
