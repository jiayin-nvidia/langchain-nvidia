from __future__ import annotations

import json
import logging
import os
import time
import warnings
from typing import (
    Any,
    Callable,
    Dict,
    Generator,
    Iterator,
    List,
    Optional,
    Sequence,
    Tuple,
    Union,
)
from urllib.parse import urlparse, urlunparse

import requests
from pydantic import (
    BaseModel,
    ConfigDict,
    Field,
    PrivateAttr,
    SecretStr,
<<<<<<< HEAD
    field_validator,
    model_validator,
=======
    validator,
>>>>>>> 4d661274
)
from requests.models import Response

from langchain_nvidia_ai_endpoints._statics import MODEL_TABLE, Model, determine_model

logger = logging.getLogger(__name__)

_API_KEY_VAR = "NVIDIA_API_KEY"
_BASE_URL_VAR = "NVIDIA_BASE_URL"


class _NVIDIAClient(BaseModel):
    """
    Low level client library interface to NIM endpoints.
    """

    default_hosted_model_name: str = Field(..., description="Default model name to use")
    model_name: Optional[str] = Field(..., description="Name of the model to invoke")
    model: Optional[Model] = Field(None, description="The model to invoke")
    is_hosted: bool = Field(True)
    cls: str = Field(..., description="Class Name")

    # todo: add a validator for requests.Response (last_response attribute) and
    #       remove arbitrary_types_allowed=True
    model_config = ConfigDict(
        arbitrary_types_allowed=True,
    )

    ## Core defaults. These probably should not be changed
    base_url: str = Field(
        default_factory=lambda: os.getenv(
            "NVIDIA_BASE_URL", "https://integrate.api.nvidia.com/v1"
        ),
        description="Base URL for standard inference",
    )
    infer_path: str = Field(
        ...,
        description="Path for inference",
    )
    listing_path: str = Field(
        "{base_url}/models",
        description="Path for listing available models",
    )
    polling_url_tmpl: str = Field(
        "https://api.nvcf.nvidia.com/v2/nvcf/pexec/status/{request_id}",
        description="Path for polling after HTTP 202 responses",
    )
    get_session_fn: Callable = Field(requests.Session)

    api_key: Optional[SecretStr] = Field(
        default_factory=lambda: SecretStr(
            os.getenv("NVIDIA_API_KEY", "INTERNAL_LCNVAIE_ERROR")
        )
        if "NVIDIA_API_KEY" in os.environ
        else None,
        description="API Key for service of choice",
    )

    ## Generation arguments
    timeout: float = Field(
        60,
        ge=0,
        description="The minimum amount of time (in sec) to poll after a 202 response",
    )
    interval: float = Field(
        0.02,
        ge=0,
        description="Interval (in sec) between polling attempts after a 202 response",
    )
    last_inputs: Optional[dict] = Field(
        default={},
        description="Last inputs sent over to the server"
    )
    last_response: Response = Field(
        None, description="Last response sent from the server"
    )
    headers_tmpl: dict = Field(
        {
            "call": {
                "Accept": "application/json",
                "Authorization": "Bearer **********",
                "User-Agent": "langchain-nvidia-ai-endpoints",
            },
            "stream": {
                "Accept": "text/event-stream",
                "Content-Type": "application/json",
                "Authorization": "Bearer **********",
                "User-Agent": "langchain-nvidia-ai-endpoints",
            },
        },
        description="Headers template must contain `call` and `stream` keys.",
    )
    _available_models: Optional[List[Model]] = PrivateAttr(default=None)

    ###################################################################################
    ################### Validation and Initialization #################################

    @field_validator("base_url")
    def _validate_base_url(cls, v: str) -> str:
        ## Making sure /v1 in added to the url
        if v is not None:
            parsed = urlparse(v)

            # Ensure scheme and netloc (domain name) are present
            if not (parsed.scheme and parsed.netloc):
                expected_format = "Expected format is: http://host:port"
                raise ValueError(f"Invalid base_url format. {expected_format} Got: {v}")

            if v.strip("/").endswith(
                ("/embeddings", "/completions", "/rankings", "/reranking")
            ):
                warnings.warn(f"Using {v}, ignoring the rest")

            v = urlunparse((parsed.scheme, parsed.netloc, "v1", None, None, None))

        return v

<<<<<<< HEAD
    @model_validator(mode="before")
    @classmethod
    def _preprocess_args(cls, values: Dict[str, Any]) -> Any:
        # if api_key is not provided or None,
        #  try to get it from the environment
        # we can't use Field(default_factory=...)
        #  because construction may happen with api_key=None
        if values.get("api_key") is None:
            values["api_key"] = os.getenv(_API_KEY_VAR)

        return values

=======
>>>>>>> 4d661274
    # final validation after model is constructed
    # todo: when pydantic v2 is available,
    #       use __post_init__ or model_validator(method="after")
    def __init__(self, **kwargs: Any):
        super().__init__(**kwargs)

        self.is_hosted = urlparse(self.base_url).netloc in [
            "integrate.api.nvidia.com",
            "ai.api.nvidia.com",
        ]

        if self.is_hosted:
            if not self.api_key:
                warnings.warn(
                    "An API key is required for the hosted NIM. "
                    "This will become an error in the future.",
                    UserWarning,
                )

            # set default model for hosted endpoint
            if not self.model_name:
                self.model_name = self.default_hosted_model_name

            if model := determine_model(self.model_name):
                if not model.client:
                    warnings.warn(f"Unable to determine validity of {model.id}")
                elif model.client != self.cls:
                    raise ValueError(
                        f"Model {model.id} is incompatible with client {self.cls}. "
                        f"Please check `{self.cls}.get_available_models()`."
                    )

                # not all models are on https://integrate.api.nvidia.com/v1,
                # those that are not are served from their own endpoints
                if model.endpoint:
                    # we override the infer_path to use the custom endpoint
                    self.infer_path = model.endpoint
            else:
                candidates = [
                    model
                    for model in self.available_models
                    if model.id == self.model_name
                ]
                assert len(candidates) <= 1, (
                    f"Multiple candidates for {self.model_name} "
                    f"in `available_models`: {candidates}"
                )
                if candidates:
                    model = candidates[0]
                    warnings.warn(
                        f"Found {self.model_name} in available_models, but type is "
                        "unknown and inference may fail."
                    )
                else:
                    raise ValueError(
                        f"Model {self.model_name} is unknown, check `available_models`"
                    )
            self.model = model
            self.model_name = self.model.id  # name may change because of aliasing
        else:
            # set default model
            if not self.model_name:
                valid_models = [
                    model
                    for model in self.available_models
                    if not model.base_model or model.base_model == model.id
                ]
                self.model = next(iter(valid_models), None)
                if self.model:
                    self.model_name = self.model.id
                    warnings.warn(
                        f"Default model is set as: {self.model_name}. \n"
                        "Set model using model parameter. \n"
                        "To get available models use available_models property.",
                        UserWarning,
                    )
                else:
                    raise ValueError("No locally hosted model was found.")

    ###################################################################################
    ################### LangChain functions ###########################################

    @classmethod
    def is_lc_serializable(cls) -> bool:
        return True

    @property
    def lc_secrets(self) -> Dict[str, str]:
<<<<<<< HEAD
        return {"api_key": _API_KEY_VAR}
=======
        return {"api_key": "NVIDIA_API_KEY"}
>>>>>>> 4d661274

    @property
    def lc_attributes(self) -> Dict[str, Any]:
        attributes: Dict[str, Any] = {}
        attributes["base_url"] = self.base_url

        if self.model_name:
            attributes["model"] = self.model_name

        return attributes

    ###################################################################################
    ################### Property accessors ############################################

    @property
    def infer_url(self) -> str:
        return self.infer_path.format(base_url=self.base_url)

    ###################################################################################
    ################### Authorization handling ########################################

    def __add_authorization(self, payload: dict) -> dict:
        if self.api_key:
            payload = {**payload}
            payload["headers"] = {
                **payload.get("headers", {}),
                "Authorization": f"Bearer {self.api_key.get_secret_value()}",
            }
        return payload

    ###################################################################################
    ################### Model discovery and selection #################################

    @property
    def available_models(self) -> list[Model]:
        """List the available models that can be invoked."""
        if self._available_models is not None:
            return self._available_models

        response, _ = self._get(self.listing_path.format(base_url=self.base_url))
        # expecting -
        # {"object": "list",
        #  "data": [
        #   {
        #     "id": "{name of model}",
        #     "object": "model",
        #     "created": {some int},
        #     "owned_by": "{some owner}"
        #   },
        #   ...
        #  ]
        # }
        assert response.status_code == 200, "Failed to get models"
        assert "data" in response.json(), "No data found in response"
        self._available_models = []
        for element in response.json()["data"]:
            assert "id" in element, f"No id found in {element}"
            if not (model := determine_model(element["id"])):
                # model is not in table of known models, but it exists
                # so we'll let it through. use of this model will be
                # accompanied by a warning.
                model = Model(id=element["id"])

            # add base model for local-nim mode
            model.base_model = element.get("root")

            self._available_models.append(model)

        return self._available_models

    def get_available_models(
        self,
        filter: str,
        **kwargs: Any,
    ) -> List[Model]:
        """Retrieve a list of available models."""

        available = self.available_models

        # if we're talking to a hosted endpoint, we mix in the known models
        # because they are not all discoverable by listing. for instance,
        # the NV-Embed-QA and VLM models are hosted on ai.api.nvidia.com
        # instead of integrate.api.nvidia.com.
        if self.is_hosted:
            known = set(MODEL_TABLE.values())
            available = [
                model for model in set(available) | known if model.client == filter
            ]

        return available

    ###################################################################################
    ## Core utilities for posting and getting from NV Endpoints #######################

    def _post(
        self,
        invoke_url: str,
        payload: Optional[dict] = {},
    ) -> Tuple[Response, requests.Session]:
        """Method for posting to the AI Foundation Model Function API."""
        self.last_inputs = {
            "url": invoke_url,
            "headers": self.headers_tmpl["call"],
            "json": payload,
        }
        session = self.get_session_fn()
        self.last_response = response = session.post(
            **self.__add_authorization(self.last_inputs)
        )
        self._try_raise(response)
        return response, session

    def _get(
        self,
        invoke_url: str,
    ) -> Tuple[Response, requests.Session]:
        """Method for getting from the AI Foundation Model Function API."""
        self.last_inputs = {
            "url": invoke_url,
            "headers": self.headers_tmpl["call"],
        }
        session = self.get_session_fn()
        self.last_response = response = session.get(
            **self.__add_authorization(self.last_inputs)
        )
        self._try_raise(response)
        return response, session

    def _wait(self, response: Response, session: requests.Session) -> Response:
        """
        Any request may return a 202 status code, which means the request is still
        processing. This method will wait for a response using the request id.

        see https://docs.nvidia.com/cloud-functions/user-guide/latest/cloud-function/api.html#http-polling
        """
        start_time = time.time()
        # note: the local NIM does not return a 202 status code
        #       (per RL 22may2024 circa 24.05)
        while response.status_code == 202:
            time.sleep(self.interval)
            if (time.time() - start_time) > self.timeout:
                raise TimeoutError(
                    f"Timeout reached without a successful response."
                    f"\nLast response: {str(response)}"
                )
            assert (
                "NVCF-REQID" in response.headers
            ), "Received 202 response with no request id to follow"
            request_id = response.headers.get("NVCF-REQID")
            payload = {
                "url": self.polling_url_tmpl.format(request_id=request_id),
                "headers": self.headers_tmpl["call"],
            }
            self.last_response = response = session.get(
                **self.__add_authorization(payload)
            )
        self._try_raise(response)
        return response

    def _try_raise(self, response: Response) -> None:
        """Try to raise an error from a response"""
        try:
            response.raise_for_status()
        except requests.HTTPError:
            try:
                rd = response.json()
                if "detail" in rd and "reqId" in rd.get("detail", ""):
                    rd_buf = "- " + str(rd["detail"])
                    rd_buf = rd_buf.replace(": ", ", Error: ").replace(", ", "\n- ")
                    rd["detail"] = rd_buf
            except json.JSONDecodeError:
                rd = response.__dict__
                if "status_code" in rd:
                    if "headers" in rd and "WWW-Authenticate" in rd["headers"]:
                        rd["detail"] = rd.get("headers").get("WWW-Authenticate")
                        rd["detail"] = rd["detail"].replace(", ", "\n")
                else:
                    rd = rd.get("_content", rd)
                    if isinstance(rd, bytes):
                        rd = rd.decode("utf-8")[5:]  ## remove "data:" prefix
                    try:
                        rd = json.loads(rd)
                    except Exception:
                        rd = {"detail": rd}
            status = rd.get("status") or rd.get("status_code") or "###"
            title = (
                rd.get("title")
                or rd.get("error")
                or rd.get("reason")
                or "Unknown Error"
            )
            header = f"[{status}] {title}"
            body = ""
            if "requestId" in rd:
                if "detail" in rd:
                    body += f"{rd['detail']}\n"
                body += "RequestID: " + rd["requestId"]
            else:
                body = rd.get("detail", rd)
            if str(status) == "401":
                body += "\nPlease check or regenerate your API key."
            # todo: raise as an HTTPError
            raise Exception(f"{header}\n{body}") from None

    ###################################################################################
    ## Generation interface to allow users to generate new values from endpoints ######

    def get_req(
        self,
        payload: dict = {},
    ) -> Response:
        """Post to the API."""
        response, session = self._post(self.infer_url, payload)
        return self._wait(response, session)

    def postprocess(
        self,
        response: Union[str, Response],
    ) -> Tuple[dict, bool]:
        """Parses a response from the AI Foundation Model Function API.
        Strongly assumes that the API will return a single response.
        """
        return self._aggregate_msgs(self._process_response(response))

    def _process_response(self, response: Union[str, Response]) -> List[dict]:
        """General-purpose response processing for single responses and streams"""
        if hasattr(response, "json"):  ## For single response (i.e. non-streaming)
            try:
                return [response.json()]
            except json.JSONDecodeError:
                response = str(response.__dict__)
        if isinstance(response, str):  ## For set of responses (i.e. streaming)
            msg_list = []
            for msg in response.split("\n\n"):
                if "{" not in msg:
                    continue
                msg_list += [json.loads(msg[msg.find("{") :])]
            return msg_list
        raise ValueError(f"Received ill-formed response: {response}")

    def _aggregate_msgs(self, msg_list: Sequence[dict]) -> Tuple[dict, bool]:
        """Dig out relevant details of aggregated message"""
        content_buffer: Dict[str, Any] = dict()
        content_holder: Dict[Any, Any] = dict()
        usage_holder: Dict[Any, Any] = dict()  ####
        finish_reason_holder: Optional[str] = None
        is_stopped = False
        for msg in msg_list:
            usage_holder = msg.get("usage", {})  ####
            if "choices" in msg:
                ## Tease out ['choices'][0]...['delta'/'message']
                # when streaming w/ usage info, we may get a response
                #  w/ choices: [] that includes final usage info
                choices = msg.get("choices", [{}])
                msg = choices[0] if choices else {}
                # todo: this meeds to be fixed, the fact we only
                #       use the first choice breaks the interface
                finish_reason_holder = msg.get("finish_reason", None)
                is_stopped = finish_reason_holder == "stop"
                msg = msg.get("delta", msg.get("message", msg.get("text", "")))
                if not isinstance(msg, dict):
                    msg = {"content": msg}
            elif "data" in msg:
                ## Tease out ['data'][0]...['embedding']
                msg = msg.get("data", [{}])[0]
            content_holder = msg
            for k, v in msg.items():
                if k in ("content",) and k in content_buffer:
                    content_buffer[k] += v
                else:
                    content_buffer[k] = v
            if is_stopped:
                break
        content_holder = {**content_holder, **content_buffer}
        if usage_holder:
            content_holder.update(token_usage=usage_holder)  ####
        if finish_reason_holder:
            content_holder.update(finish_reason=finish_reason_holder)
        return content_holder, is_stopped

    ###################################################################################
    ## Streaming interface to allow you to iterate through progressive generations ####

    def get_req_stream(
        self,
        payload: dict,
    ) -> Iterator[Dict]:
        self.last_inputs = {
            "url": self.infer_url,
            "headers": self.headers_tmpl["stream"],
            "json": payload,
        }

        response = self.get_session_fn().post(
            stream=True, **self.__add_authorization(self.last_inputs)
        )
        self._try_raise(response)
        call = self.copy()

        def out_gen() -> Generator[dict, Any, Any]:
            ## Good for client, since it allows self.last_inputs
            for line in response.iter_lines():
                if line and line.strip() != b"data: [DONE]":
                    line = line.decode("utf-8")
                    msg, final_line = call.postprocess(line)
                    yield msg
                    if final_line:
                        break
                self._try_raise(response)

        return (r for r in out_gen())<|MERGE_RESOLUTION|>--- conflicted
+++ resolved
@@ -26,12 +26,7 @@
     Field,
     PrivateAttr,
     SecretStr,
-<<<<<<< HEAD
     field_validator,
-    model_validator,
-=======
-    validator,
->>>>>>> 4d661274
 )
 from requests.models import Response
 
@@ -63,7 +58,7 @@
     ## Core defaults. These probably should not be changed
     base_url: str = Field(
         default_factory=lambda: os.getenv(
-            "NVIDIA_BASE_URL", "https://integrate.api.nvidia.com/v1"
+            _BASE_URL_VAR, "https://integrate.api.nvidia.com/v1"
         ),
         description="Base URL for standard inference",
     )
@@ -83,9 +78,9 @@
 
     api_key: Optional[SecretStr] = Field(
         default_factory=lambda: SecretStr(
-            os.getenv("NVIDIA_API_KEY", "INTERNAL_LCNVAIE_ERROR")
+            os.getenv(_API_KEY_VAR, "INTERNAL_LCNVAIE_ERROR")
         )
-        if "NVIDIA_API_KEY" in os.environ
+        if _API_KEY_VAR in os.environ
         else None,
         description="API Key for service of choice",
     )
@@ -102,8 +97,7 @@
         description="Interval (in sec) between polling attempts after a 202 response",
     )
     last_inputs: Optional[dict] = Field(
-        default={},
-        description="Last inputs sent over to the server"
+        default={}, description="Last inputs sent over to the server"
     )
     last_response: Response = Field(
         None, description="Last response sent from the server"
@@ -149,21 +143,6 @@
 
         return v
 
-<<<<<<< HEAD
-    @model_validator(mode="before")
-    @classmethod
-    def _preprocess_args(cls, values: Dict[str, Any]) -> Any:
-        # if api_key is not provided or None,
-        #  try to get it from the environment
-        # we can't use Field(default_factory=...)
-        #  because construction may happen with api_key=None
-        if values.get("api_key") is None:
-            values["api_key"] = os.getenv(_API_KEY_VAR)
-
-        return values
-
-=======
->>>>>>> 4d661274
     # final validation after model is constructed
     # todo: when pydantic v2 is available,
     #       use __post_init__ or model_validator(method="after")
@@ -252,11 +231,7 @@
 
     @property
     def lc_secrets(self) -> Dict[str, str]:
-<<<<<<< HEAD
         return {"api_key": _API_KEY_VAR}
-=======
-        return {"api_key": "NVIDIA_API_KEY"}
->>>>>>> 4d661274
 
     @property
     def lc_attributes(self) -> Dict[str, Any]:
