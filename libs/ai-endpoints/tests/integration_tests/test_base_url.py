--- conflicted
+++ resolved
@@ -9,16 +9,11 @@
 # Fixture setup /v1/chat/completions endpoints
 @pytest.fixture()
 def mock_endpoints(requests_mock: Mocker) -> None:
-<<<<<<< HEAD
-    for endpoint in ["/v1/embeddings", "/v1/chat/completions", "/v1/ranking"]:
-=======
     for endpoint in [
-        "/v1/models",
         "/v1/embeddings",
         "/v1/chat/completions",
         "/v1/ranking",
     ]:
->>>>>>> 58f41564
         requests_mock.post(
             re.compile(f".*{endpoint}"),
             exc=ConnectionError(f"Mocked ConnectionError for {endpoint}"),
@@ -42,10 +37,7 @@
 @pytest.mark.parametrize(
     "base_url",
     [
-<<<<<<< HEAD
         "http://localhost:12321",
-=======
->>>>>>> 58f41564
         "http://localhost:12321/v1",
     ],
 )
